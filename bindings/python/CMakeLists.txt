--- conflicted
+++ resolved
@@ -54,11 +54,9 @@
     PopulateforPython("examples/dnn")
     PopulateforPython("examples/first_frame")
     PopulateforPython("examples/streaming")
-<<<<<<< HEAD
     PopulateforPython("examples/skeletal_tracking")
-=======
     PopulateforPython("examples/saveCCBToFile")
->>>>>>> b4ee34c1
+
 endif()
 
 configure_file(
